[package]
name = "rhiaqey-hub"
version = "0.1.405"
edition = "2024"

# See more keys and their definitions at https://doc.rust-lang.org/cargo/reference/manifest.html

[badges]
maintenance = { status = "experimental" }

[profile.release]
lto = true
debug = false
strip = "debuginfo"
overflow-checks = true
panic = "abort"
codegen-units = 1

[dependencies]
rhiaqey-sdk-rs = { git = "https://github.com/rhiaqey/sdk-rs.git" }
rhiaqey-common = { git = "https://github.com/rhiaqey/common.git" }
env_logger = "0.11"
log = "0.4"
serde = { version = "1.0", features = ["derive"] }
serde_json = "1.0"
futures = "0.3"
prometheus = { version = "0.14" }
redis = { version = "0.32", features = ["tokio-comp", "sentinel"] }
tokio = { version = "1.47", features = ["full"] }
axum = { version = "0.8", features = ["http2", "json", "macros",
    "original-uri", "tokio", "ws", "form", "query", "matched-path", "multipart"] }
hyper = { version = "1.6", features = ["full"] }
sha256 = "1.6"
url = "2.5"
rsa = { version = "0.9", features = ["pem"] }
rand = "0.8"
clap = { version = "4.5", features = ["derive"] }
rusty_ulid = { version = "2.0" }
axum-extra = { version = "0.10", features = ["typed-header", "cookie"] }
axum-client-ip = "1.1"
<<<<<<< HEAD
jsonschema = "0.30"
=======
jsonschema = "0.31"
>>>>>>> df55817c
openssl = { version = "0.10", features = ["vendored"] }
tower-http = { version = "0.6", features = ["cors"] }
anyhow = { version = "1.0" }
rmp-serde = { version = "1.3" }
lazy_static = "1.5"
async-stream = "0.3"<|MERGE_RESOLUTION|>--- conflicted
+++ resolved
@@ -38,11 +38,7 @@
 rusty_ulid = { version = "2.0" }
 axum-extra = { version = "0.10", features = ["typed-header", "cookie"] }
 axum-client-ip = "1.1"
-<<<<<<< HEAD
-jsonschema = "0.30"
-=======
 jsonschema = "0.31"
->>>>>>> df55817c
 openssl = { version = "0.10", features = ["vendored"] }
 tower-http = { version = "0.6", features = ["cors"] }
 anyhow = { version = "1.0" }
