--- conflicted
+++ resolved
@@ -35,11 +35,6 @@
 sha256 = "1.4"
 sha2 = "0.10"
 url = "2.5"
-<<<<<<< HEAD
-http = "1.0"
-headers-client-ip = { version = "0.1" }
-=======
->>>>>>> 60827218
 rsa = { version = "0.9", features = [ "pem" ] }
 rand = "0.8"
 clap = { version = "4.4", features = ["derive"], optional = true }
